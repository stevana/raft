--- conflicted
+++ resolved
@@ -41,13 +41,9 @@
     :: Exception (RaftWriteLogError m)
     => Entries v -> m (Either (RaftWriteLogError m) ())
 
-<<<<<<< HEAD
 data DeleteSuccess v = DeleteSuccess
 
--- | The type class specifying how nodes should delete log entries from storage.
-=======
 -- | Provides an interface for nodes to delete log entries from storage.
->>>>>>> 724623ae
 class Monad m => RaftDeleteLog m v where
   type RaftDeleteLogError m
   -- | Delete log entries from a given index; e.g. 'deleteLogEntriesFrom 7'
