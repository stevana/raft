--- conflicted
+++ resolved
@@ -34,15 +34,12 @@
 - haskeline
 - parsec
 - attoparsec
-<<<<<<< HEAD
 - time
-=======
 - network-simple
 - bytestring
 - word8
 - network
 - directory
->>>>>>> 3774f7eb
 
 default-extensions:
   NoImplicitPrelude
