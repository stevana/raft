{-# LANGUAGE ScopedTypeVariables #-}
{-# LANGUAGE FlexibleContexts #-}
{-# LANGUAGE FlexibleInstances #-}
{-# LANGUAGE MultiParamTypeClasses #-}
{-# LANGUAGE DataKinds #-}
{-# LANGUAGE GADTs #-}
<<<<<<< HEAD
=======
{-# LANGUAGE RecordWildCards #-}
>>>>>>> d6232609
{-# LANGUAGE MonoLocalBinds #-}

module Raft.Follower (
    handleAppendEntries
  , handleAppendEntriesResponse
  , handleRequestVote
  , handleRequestVoteResponse
  , handleTimeout
) where

import Protolude

import Data.Set (singleton)

import Raft.Monad
import Raft.Types

--------------------------------------------------------------------------------
-- Follower
--------------------------------------------------------------------------------

<<<<<<< HEAD
=======
-- | Handle AppendEntries RPC message from Leader
-- Sections 5.2 and 5.3 of Raft Paper
--
-- Note: see 'PersistentState' datatype for discussion about not keeping the
-- entire log in memory.
>>>>>>> d6232609
handleAppendEntries :: RPCHandler 'Follower (AppendEntries v) v
handleAppendEntries (NodeFollowerState fs) sender AppendEntries{..} = do
      PersistentState{..} <- get
      success <-
        case lookupLogEntry aePrevLogIndex psLog of
          Nothing -> pure False
          Just le
            | entryTerm le == aePrevLogTerm -> pure True
            | otherwise -> undefined
                -- removeLogsFromIndex aePrev
      pure (followerResultState Noop fs)
    where
      removeLogsFromIndex :: Index -> TransitionM v ()
      removeLogsFromIndex idx =
        modify $ \pstate ->
          let log = psLog pstate
           in pstate { psLog = dropLogEntriesUntil log idx }

-- | Followers should not respond to 'AppendEntriesResponse' messages.
handleAppendEntriesResponse :: RPCHandler 'Follower AppendEntriesResponse v
handleAppendEntriesResponse (NodeFollowerState fs) _ _ =
  pure (followerResultState Noop fs)

handleRequestVote :: RPCHandler 'Follower RequestVote v
handleRequestVote (NodeFollowerState fs) sender RequestVote{..} = do
    PersistentState{..} <- get
    let voteGranted = giveVote psCurrentTerm psVotedFor psLog
    send sender $ RequestVoteResponse
      { rvrTerm = psCurrentTerm
      , rvrVoteGranted = voteGranted
      }
    pure $ followerResultState Noop fs
  where
    giveVote term mVotedFor log =
      and [ term < rvTerm
          , validCandidateId mVotedFor
          , validCandidateLog log
          ]

    validCandidateId Nothing = True
    validCandidateId (Just cid) = cid == rvCandidateId

    -- Check if the requesting candidate's log is more up to date
    -- Section 5.4.1 in Raft Paper
    validCandidateLog log =
      let (idx, term) = lastLogEntryIndexAndTerm log
       in term < rvLastLogTerm && idx < rvLastLogIndex

-- | Followers should not respond to 'RequestVoteResponse' messages.
handleRequestVoteResponse :: RPCHandler 'Follower RequestVoteResponse v
handleRequestVoteResponse (NodeFollowerState fs) _ _  =
  pure (followerResultState Noop fs)

-- | Follower converts to Candidate if handling ElectionTimeout
handleTimeout :: TimeoutHandler 'Follower v
handleTimeout (NodeFollowerState fs) timeout =
  case timeout of
    ElectionTimeout -> do
      -- State modifications
      incrementTerm
      voteForSelf
      -- Actions to perform
<<<<<<< HEAD
      resetElectionTimeout
=======
      resetElectionTimer
>>>>>>> d6232609
      broadcast =<< requestVoteMessage
      selfNodeId <- asks configNodeId
      -- Return new candidate state
      pure $ candidateResultState StartElection $
        CandidateState
          { csCommitIndex = fsCommitIndex fs
          , csLastApplied = fsLastApplied fs
          , csVotes = singleton selfNodeId
          }
  where
    requestVoteMessage = do
      term <- gets psCurrentTerm
      candidateId <- asks configNodeId
<<<<<<< HEAD
      mLastLogEntry <- lastLogEntry <$> gets psLog
      let (logEntryIndex, logEntryTerm) =
            case mLastLogEntry of
              Nothing -> (index0, term0)
              Just le -> second entryTerm le
=======
      (logEntryIndex, logEntryTerm) <-
        lastLogEntryIndexAndTerm <$> gets psLog
>>>>>>> d6232609
      pure RequestVote
        { rvTerm = term
        , rvCandidateId = candidateId
        , rvLastLogIndex = logEntryIndex
        , rvLastLogTerm = logEntryTerm
        }

    voteForSelf = do
      selfNodeId <- asks configNodeId
      modify $ \pstate ->
        pstate { psVotedFor = Just selfNodeId }<|MERGE_RESOLUTION|>--- conflicted
+++ resolved
@@ -4,10 +4,7 @@
 {-# LANGUAGE MultiParamTypeClasses #-}
 {-# LANGUAGE DataKinds #-}
 {-# LANGUAGE GADTs #-}
-<<<<<<< HEAD
-=======
 {-# LANGUAGE RecordWildCards #-}
->>>>>>> d6232609
 {-# LANGUAGE MonoLocalBinds #-}
 
 module Raft.Follower (
@@ -29,14 +26,11 @@
 -- Follower
 --------------------------------------------------------------------------------
 
-<<<<<<< HEAD
-=======
 -- | Handle AppendEntries RPC message from Leader
 -- Sections 5.2 and 5.3 of Raft Paper
 --
 -- Note: see 'PersistentState' datatype for discussion about not keeping the
 -- entire log in memory.
->>>>>>> d6232609
 handleAppendEntries :: RPCHandler 'Follower (AppendEntries v) v
 handleAppendEntries (NodeFollowerState fs) sender AppendEntries{..} = do
       PersistentState{..} <- get
@@ -99,11 +93,7 @@
       incrementTerm
       voteForSelf
       -- Actions to perform
-<<<<<<< HEAD
       resetElectionTimeout
-=======
-      resetElectionTimer
->>>>>>> d6232609
       broadcast =<< requestVoteMessage
       selfNodeId <- asks configNodeId
       -- Return new candidate state
@@ -117,16 +107,8 @@
     requestVoteMessage = do
       term <- gets psCurrentTerm
       candidateId <- asks configNodeId
-<<<<<<< HEAD
-      mLastLogEntry <- lastLogEntry <$> gets psLog
-      let (logEntryIndex, logEntryTerm) =
-            case mLastLogEntry of
-              Nothing -> (index0, term0)
-              Just le -> second entryTerm le
-=======
       (logEntryIndex, logEntryTerm) <-
         lastLogEntryIndexAndTerm <$> gets psLog
->>>>>>> d6232609
       pure RequestVote
         { rvTerm = term
         , rvCandidateId = candidateId
